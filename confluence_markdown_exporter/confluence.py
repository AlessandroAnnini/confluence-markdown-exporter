--- conflicted
+++ resolved
@@ -7,6 +7,7 @@
 import mimetypes
 import os
 import re
+import urllib.parse
 from collections.abc import Set
 from os import PathLike
 from pathlib import Path
@@ -28,13 +29,8 @@
 from requests import HTTPError
 from tqdm import tqdm
 
-<<<<<<< HEAD
-import urllib.parse
-
-=======
 from confluence_markdown_exporter.api_clients import confluence
 from confluence_markdown_exporter.api_clients import jira
->>>>>>> e0ee7ba6
 from confluence_markdown_exporter.utils.export import sanitize_filename
 from confluence_markdown_exporter.utils.export import sanitize_key
 from confluence_markdown_exporter.utils.export import save_file
@@ -943,19 +939,18 @@
         pbar.set_postfix_str(f"Exporting page {page_id}")
         export_page(page_id, output_path)
 
+
 def page_from_url(url: str) -> Page:
-    """
-    Retrieve a Page object given a Confluence page URL.
-    """
+    """Retrieve a Page object given a Confluence page URL."""
     try:
-        page_title = urllib.parse.unquote_plus(url.strip('/').split('/')[-1])
-        space_key = urllib.parse.unquote_plus(url.strip('/').split('/')[-2])
+        page_title = urllib.parse.unquote_plus(url.strip("/").split("/")[-1])
+        space_key = urllib.parse.unquote_plus(url.strip("/").split("/")[-2])
     except (ValueError, IndexError):
         raise ValueError("Could not parse space key and page title from URL.")
 
     page_data = cast(
         JsonResponse,
-        confluence.get_page_by_title(space=space_key, title=page_title, expand='version'),
+        confluence.get_page_by_title(space=space_key, title=page_title, expand="version"),
     )
 
-    return Page.from_id(page_data['id'])+    return Page.from_id(page_data["id"])