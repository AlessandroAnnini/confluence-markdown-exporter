--- conflicted
+++ resolved
@@ -39,63 +39,8 @@
 
 DEBUG: bool = bool(os.getenv("DEBUG"))
 
-<<<<<<< HEAD
-
-class ConverterSettings(BaseSettings):
-    """Settings for the Markdown converter."""
-
-    markdown_style: Literal["GFM", "Obsidian"] = Field(
-        default="GFM",
-        description="Markdown style to use for conversion. Options: GFM, Obsidian.",
-    )
-    page_path: str = Field(
-        default="{space_name}/{homepage_title}/{ancestor_titles}/{page_title}.md",
-        description=(
-            "Path to store pages. Default: \n"
-            "  {space_name}/{homepage_title}/{ancestor_titles}/{page_title}.md\n"
-            "Variables:\n"
-            "  {space_key}       - Space key\n"
-            "  {space_name}      - Space name\n"
-            "  {homepage_id}     - Homepage ID\n"
-            "  {homepage_title}  - Homepage title\n"
-            "  {ancestor_ids}    - Ancestor IDs (separated by '/')\n"
-            "  {ancestor_titles} - Ancestor titles (separated by '/')\n"
-            "  {page_id}         - Page ID\n"
-            "  {page_title}      - Page title"
-        ),
-    )
-    attachment_path: str = Field(
-        default="{space_name}/attachments/{attachment_file_id}{attachment_extension}",
-        description=(
-            "Path to store attachments. Default: \n"
-            "  {space_name}/attachments/{attachment_file_id}{attachment_extension}\n"
-            "Variables:\n"
-            "  {space_key}           - Space key\n"
-            "  {space_name}          - Space name\n"
-            "  {homepage_id}         - Homepage ID\n"
-            "  {homepage_title}      - Homepage title\n"
-            "  {ancestor_ids}        - Ancestor IDs (separated by '/')\n"
-            "  {ancestor_titles}     - Ancestor titles (separated by '/')\n"
-            "  {attachment_id}       - Attachment ID\n"
-            "  {attachment_title}    - Attachment title\n"
-            "  {attachment_file_id}  - Attachment file ID\n"
-            "  {attachment_extension} - Attachment file extension (including leading dot)"
-        ),
-    )
-    page_filename_ado: bool = Field(
-        default=False,
-        description="If true, the export filename will be page_title URL encoded to ADO standards.",
-        env="PAGE_FILENAME_ADO",
-    )
-
-    model_config = SettingsConfigDict(env_file=".env", extra="ignore")
-
-
-converter_settings = ConverterSettings()
-=======
 settings = get_settings()
 confluence, jira = get_api_instances()
->>>>>>> 5c1ea087
 
 
 class JiraIssue(BaseModel):
@@ -420,15 +365,13 @@
     @property
     def _template_vars(self) -> dict[str, str]:
         base_vars = super()._template_vars
-        page_title = self.title
-        if converter_settings.page_filename_ado:
-            page_title = ado_page_filename(page_title)
-        else:
-            page_title = sanitize_filename(page_title)
+        page_title = sanitize_filename(self.title)
+        ado_page_title = ado_page_filename(self.title)
         return {
             **base_vars,
             "page_id": str(self.id),
             "page_title": page_title,
+            "ado_page_title": ado_page_title
         }
 
     @property
@@ -995,8 +938,7 @@
     """
     for page_id in (pbar := tqdm(page_ids, smoothing=0.05)):
         pbar.set_postfix_str(f"Exporting page {page_id}")
-<<<<<<< HEAD
-        export_page(page_id, output_path)
+        export_page(page_id)
 
 # Helper for ADO filename formatting
 def ado_page_filename(title: str) -> str:
@@ -1014,7 +956,4 @@
     s = s.replace(" ", "-")
     # 5. Limit length to 200 chars
     s = s[:200]
-    return s
-=======
-        export_page(page_id)
->>>>>>> 5c1ea087
+    return s