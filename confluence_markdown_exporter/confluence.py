--- conflicted
+++ resolved
@@ -18,11 +18,8 @@
 from typing import TypeAlias
 from typing import cast
 
-<<<<<<< HEAD
+import jmespath
 import atlassian
-=======
-import jmespath
->>>>>>> 84a252d8
 import requests
 import yaml
 from atlassian import Confluence as ConfluenceApi
@@ -53,10 +50,8 @@
 
 DEBUG: bool = bool(os.getenv("DEBUG"))
 
-<<<<<<< HEAD
-=======
-
->>>>>>> 84a252d8
+
+class ApiSettings(BaseSettings):
 class ApiSettings(BaseSettings):
     atlassian_username: str | None = Field(default=None)
     atlassian_api_token: str | None = Field(default=None)
@@ -151,24 +146,24 @@
 
 retries = Retry(total=5, backoff_factor=2, backoff_max=60, status_forcelist=[502, 503, 504])
 adapter = HTTPAdapter(max_retries=retries)
-<<<<<<< HEAD
 confluenceSession = requests.Session()
-confluenceSession.mount('http://', adapter)
-confluenceSession.mount('https://', adapter)
+confluenceSession.mount("http://", adapter)
+confluenceSession.mount("https://", adapter)
 # Add response hook to log headers on failure
-confluenceSession.hooks['response'] = [response_hook]
-=======
-session = requests.Session()
-session.mount("http://", adapter)
-session.mount("https://", adapter)
-# Add response hook to log headers on failure
-session.hooks["response"] = [response_hook]
->>>>>>> 84a252d8
+confluenceSession.hooks["response"] = [response_hook]
 if api_settings.atlassian_pat:
     confluenceSession.headers.update({"Authorization": f"Bearer {api_settings.atlassian_pat}"})
 else:
-<<<<<<< HEAD
-    confluenceSession.headers.update({"Authorization": f"Basic {base64.b64encode(f'{api_settings.atlassian_username}:{api_settings.atlassian_api_token}'.encode()).decode()}"})
+    confluenceSession.headers.update(
+        {
+            "Authorization": (
+                "Basic "
+                + base64.b64encode(
+                    f"{api_settings.atlassian_username}:{api_settings.atlassian_api_token}".encode()
+                ).decode()
+            )
+        }
+    )
 
 confluence = ConfluenceApi(url=api_settings.atlassian_url, session=confluenceSession)
 
@@ -183,20 +178,6 @@
         jiraSession.headers.update({"Authorization": f"Basic {base64.b64encode(f'{api_settings.jira_username}:{api_settings.jira_api_token}'.encode()).decode()}"})
 else:
     jiraSession = confluenceSession
-=======
-    session.headers.update(
-        {
-            "Authorization": (
-                "Basic "
-                + base64.b64encode(
-                    f"{api_settings.atlassian_username}:{api_settings.atlassian_api_token}".encode()
-                ).decode()
-            )
-        }
-    )
-
-confluence = ConfluenceApi(url=api_settings.atlassian_url, session=session)
->>>>>>> 84a252d8
 
 jira = Jira(url=api_settings.jira_url or api_settings.atlassian_url, session=jiraSession)
 
